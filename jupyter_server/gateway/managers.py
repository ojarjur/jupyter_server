--- conflicted
+++ resolved
@@ -26,291 +26,6 @@
 from ..utils import url_path_join, ensure_async
 from .._tz import UTC
 
-<<<<<<< HEAD
-=======
-from jupyter_client.kernelspec import KernelSpecManager
-from ..utils import url_path_join
-
-from traitlets import Instance, Unicode, Int, Float, Bool, default, validate, TraitError
-from traitlets.config import SingletonConfigurable
-
-
-class GatewayClient(SingletonConfigurable):
-    """This class manages the configuration.  It's its own singleton class so that we
-       can share these values across all objects.  It also contains some helper methods
-        to build request arguments out of the various config options.
-
-    """
-
-    url = Unicode(default_value=None, allow_none=True, config=True,
-        help="""The url of the Kernel or Enterprise Gateway server where
-        kernel specifications are defined and kernel management takes place.
-        If defined, this Notebook server acts as a proxy for all kernel
-        management and kernel specification retrieval.  (JUPYTER_GATEWAY_URL env var)
-        """
-    )
-
-    url_env = 'JUPYTER_GATEWAY_URL'
-
-    @default('url')
-    def _url_default(self):
-        return os.environ.get(self.url_env)
-
-    @validate('url')
-    def _url_validate(self, proposal):
-        value = proposal['value']
-        # Ensure value, if present, starts with 'http'
-        if value is not None and len(value) > 0:
-            if not str(value).lower().startswith('http'):
-                raise TraitError("GatewayClient url must start with 'http': '%r'" % value)
-        return value
-
-    ws_url = Unicode(default_value=None, allow_none=True, config=True,
-        help="""The websocket url of the Kernel or Enterprise Gateway server.  If not provided, this value
-        will correspond to the value of the Gateway url with 'ws' in place of 'http'.  (JUPYTER_GATEWAY_WS_URL env var)
-        """
-    )
-
-    ws_url_env = 'JUPYTER_GATEWAY_WS_URL'
-
-    @default('ws_url')
-    def _ws_url_default(self):
-        default_value = os.environ.get(self.ws_url_env)
-        if default_value is None:
-            if self.gateway_enabled:
-                default_value = self.url.lower().replace('http', 'ws')
-        return default_value
-
-    @validate('ws_url')
-    def _ws_url_validate(self, proposal):
-        value = proposal['value']
-        # Ensure value, if present, starts with 'ws'
-        if value is not None and len(value) > 0:
-            if not str(value).lower().startswith('ws'):
-                raise TraitError("GatewayClient ws_url must start with 'ws': '%r'" % value)
-        return value
-
-    kernels_endpoint_default_value = '/api/kernels'
-    kernels_endpoint_env = 'JUPYTER_GATEWAY_KERNELS_ENDPOINT'
-    kernels_endpoint = Unicode(default_value=kernels_endpoint_default_value, config=True,
-        help="""The gateway API endpoint for accessing kernel resources (JUPYTER_GATEWAY_KERNELS_ENDPOINT env var)""")
-
-    @default('kernels_endpoint')
-    def _kernels_endpoint_default(self):
-        return os.environ.get(self.kernels_endpoint_env, self.kernels_endpoint_default_value)
-
-    kernelspecs_endpoint_default_value = '/api/kernelspecs'
-    kernelspecs_endpoint_env = 'JUPYTER_GATEWAY_KERNELSPECS_ENDPOINT'
-    kernelspecs_endpoint = Unicode(default_value=kernelspecs_endpoint_default_value, config=True,
-        help="""The gateway API endpoint for accessing kernelspecs (JUPYTER_GATEWAY_KERNELSPECS_ENDPOINT env var)""")
-
-    @default('kernelspecs_endpoint')
-    def _kernelspecs_endpoint_default(self):
-        return os.environ.get(self.kernelspecs_endpoint_env, self.kernelspecs_endpoint_default_value)
-
-    kernelspecs_resource_endpoint_default_value = '/kernelspecs'
-    kernelspecs_resource_endpoint_env = 'JUPYTER_GATEWAY_KERNELSPECS_RESOURCE_ENDPOINT'
-    kernelspecs_resource_endpoint = Unicode(default_value=kernelspecs_resource_endpoint_default_value, config=True,
-        help="""The gateway endpoint for accessing kernelspecs resources
-            (JUPYTER_GATEWAY_KERNELSPECS_RESOURCE_ENDPOINT env var)""")
-
-    @default('kernelspecs_resource_endpoint')
-    def _kernelspecs_resource_endpoint_default(self):
-        return os.environ.get(self.kernelspecs_resource_endpoint_env, self.kernelspecs_resource_endpoint_default_value)
-
-    connect_timeout_default_value = 40.0
-    connect_timeout_env = 'JUPYTER_GATEWAY_CONNECT_TIMEOUT'
-    connect_timeout = Float(default_value=connect_timeout_default_value, config=True,
-        help="""The time allowed for HTTP connection establishment with the Gateway server.
-        (JUPYTER_GATEWAY_CONNECT_TIMEOUT env var)""")
-
-    @default('connect_timeout')
-    def connect_timeout_default(self):
-        return float(os.environ.get('JUPYTER_GATEWAY_CONNECT_TIMEOUT', self.connect_timeout_default_value))
-
-    request_timeout_default_value = 40.0
-    request_timeout_env = 'JUPYTER_GATEWAY_REQUEST_TIMEOUT'
-    request_timeout = Float(default_value=request_timeout_default_value, config=True,
-        help="""The time allowed for HTTP request completion. (JUPYTER_GATEWAY_REQUEST_TIMEOUT env var)""")
-
-    @default('request_timeout')
-    def request_timeout_default(self):
-        return float(os.environ.get('JUPYTER_GATEWAY_REQUEST_TIMEOUT', self.request_timeout_default_value))
-
-    client_key = Unicode(default_value=None, allow_none=True, config=True,
-        help="""The filename for client SSL key, if any.  (JUPYTER_GATEWAY_CLIENT_KEY env var)
-        """
-    )
-    client_key_env = 'JUPYTER_GATEWAY_CLIENT_KEY'
-
-    @default('client_key')
-    def _client_key_default(self):
-        return os.environ.get(self.client_key_env)
-
-    client_cert = Unicode(default_value=None, allow_none=True, config=True,
-        help="""The filename for client SSL certificate, if any.  (JUPYTER_GATEWAY_CLIENT_CERT env var)
-        """
-    )
-    client_cert_env = 'JUPYTER_GATEWAY_CLIENT_CERT'
-
-    @default('client_cert')
-    def _client_cert_default(self):
-        return os.environ.get(self.client_cert_env)
-
-    ca_certs = Unicode(default_value=None, allow_none=True, config=True,
-        help="""The filename of CA certificates or None to use defaults.  (JUPYTER_GATEWAY_CA_CERTS env var)
-        """
-    )
-    ca_certs_env = 'JUPYTER_GATEWAY_CA_CERTS'
-
-    @default('ca_certs')
-    def _ca_certs_default(self):
-        return os.environ.get(self.ca_certs_env)
-
-    http_user = Unicode(default_value=None, allow_none=True, config=True,
-        help="""The username for HTTP authentication. (JUPYTER_GATEWAY_HTTP_USER env var)
-        """
-    )
-    http_user_env = 'JUPYTER_GATEWAY_HTTP_USER'
-
-    @default('http_user')
-    def _http_user_default(self):
-        return os.environ.get(self.http_user_env)
-
-    http_pwd = Unicode(default_value=None, allow_none=True, config=True,
-        help="""The password for HTTP authentication.  (JUPYTER_GATEWAY_HTTP_PWD env var)
-        """
-    )
-    http_pwd_env = 'JUPYTER_GATEWAY_HTTP_PWD'
-
-    @default('http_pwd')
-    def _http_pwd_default(self):
-        return os.environ.get(self.http_pwd_env)
-
-    headers_default_value = '{}'
-    headers_env = 'JUPYTER_GATEWAY_HEADERS'
-    headers = Unicode(default_value=headers_default_value, allow_none=True, config=True,
-        help="""Additional HTTP headers to pass on the request.  This value will be converted to a dict.
-          (JUPYTER_GATEWAY_HEADERS env var)
-        """
-    )
-
-    @default('headers')
-    def _headers_default(self):
-        return os.environ.get(self.headers_env, self.headers_default_value)
-
-    auth_token = Unicode(default_value=None, allow_none=True, config=True,
-        help="""The authorization token used in the HTTP headers.  (JUPYTER_GATEWAY_AUTH_TOKEN env var)
-        """
-    )
-    auth_token_env = 'JUPYTER_GATEWAY_AUTH_TOKEN'
-
-    @default('auth_token')
-    def _auth_token_default(self):
-        return os.environ.get(self.auth_token_env, '')
-
-    validate_cert_default_value = True
-    validate_cert_env = 'JUPYTER_GATEWAY_VALIDATE_CERT'
-    validate_cert = Bool(default_value=validate_cert_default_value, config=True,
-        help="""For HTTPS requests, determines if server's certificate should be validated or not.
-        (JUPYTER_GATEWAY_VALIDATE_CERT env var)"""
-    )
-
-    @default('validate_cert')
-    def validate_cert_default(self):
-        return bool(os.environ.get(self.validate_cert_env, str(self.validate_cert_default_value)) not in ['no', 'false'])
-
-    def __init__(self, **kwargs):
-        super(GatewayClient, self).__init__(**kwargs)
-        self._static_args = {}  # initialized on first use
-
-    env_whitelist_default_value = ''
-    env_whitelist_env = 'JUPYTER_GATEWAY_ENV_WHITELIST'
-    env_whitelist = Unicode(default_value=env_whitelist_default_value, config=True,
-        help="""A comma-separated list of environment variable names that will be included, along with
-         their values, in the kernel startup request.  The corresponding `env_whitelist` configuration
-         value must also be set on the Gateway server - since that configuration value indicates which
-         environmental values to make available to the kernel. (JUPYTER_GATEWAY_ENV_WHITELIST env var)""")
-
-    @default('env_whitelist')
-    def _env_whitelist_default(self):
-        return os.environ.get(self.env_whitelist_env, self.env_whitelist_default_value)
-
-    gateway_retry_interval_default_value = 1.0
-    gateway_retry_interval_env = 'JUPYTER_GATEWAY_RETRY_INTERVAL'
-    gateway_retry_interval = Float(default_value=gateway_retry_interval_default_value, config=True,
-        help="""The time allowed for HTTP reconnection with the Gateway server for the first time.
-            Next will be JUPYTER_GATEWAY_RETRY_INTERVAL multiplied by two in factor of numbers of retries
-            but less than JUPYTER_GATEWAY_RETRY_INTERVAL_MAX.
-            (JUPYTER_GATEWAY_RETRY_INTERVAL env var)""")
-
-    @default('gateway_retry_interval')
-    def gateway_retry_interval_default(self):
-        return float(os.environ.get('JUPYTER_GATEWAY_RETRY_INTERVAL', self.gateway_retry_interval_default_value))
-
-    gateway_retry_interval_max_default_value = 30.0
-    gateway_retry_interval_max_env = 'JUPYTER_GATEWAY_RETRY_INTERVAL_MAX'
-    gateway_retry_interval_max = Float(default_value=gateway_retry_interval_max_default_value, config=True,
-        help="""The maximum time allowed for HTTP reconnection retry with the Gateway server.
-            (JUPYTER_GATEWAY_RETRY_INTERVAL_MAX env var)""")
-
-    @default('gateway_retry_interval_max')
-    def gateway_retry_interval_max_default(self):
-        return float(os.environ.get('JUPYTER_GATEWAY_RETRY_INTERVAL_MAX', self.gateway_retry_interval_max_default_value))
-
-    gateway_retry_max_default_value = 5
-    gateway_retry_max_env = 'JUPYTER_GATEWAY_RETRY_MAX'
-    gateway_retry_max = Int(default_value=gateway_retry_max_default_value, config=True,
-        help="""The maximum retries allowed for HTTP reconnection with the Gateway server.
-            (JUPYTER_GATEWAY_RETRY_MAX env var)""")
-
-    @default('gateway_retry_max')
-    def gateway_retry_max_default(self):
-        return int(os.environ.get('JUPYTER_GATEWAY_RETRY_MAX', self.gateway_retry_max_default_value))
-
-    @property
-    def gateway_enabled(self):
-        return bool(self.url is not None and len(self.url) > 0)
-
-    # Ensure KERNEL_LAUNCH_TIMEOUT has a default value.
-    KERNEL_LAUNCH_TIMEOUT = int(os.environ.get('KERNEL_LAUNCH_TIMEOUT', 40))
-
-    def init_static_args(self):
-        """Initialize arguments used on every request.  Since these are static values, we'll
-        perform this operation once.
-
-        """
-        # Ensure that request timeout and KERNEL_LAUNCH_TIMEOUT are the same, taking the
-        #  greater value of the two.
-        if self.request_timeout < float(GatewayClient.KERNEL_LAUNCH_TIMEOUT):
-            self.request_timeout = float(GatewayClient.KERNEL_LAUNCH_TIMEOUT)
-        elif self.request_timeout > float(GatewayClient.KERNEL_LAUNCH_TIMEOUT):
-            GatewayClient.KERNEL_LAUNCH_TIMEOUT = int(self.request_timeout)
-        # Ensure any adjustments are reflected in env.
-        os.environ['KERNEL_LAUNCH_TIMEOUT'] = str(GatewayClient.KERNEL_LAUNCH_TIMEOUT)
-
-        self._static_args['headers'] = json.loads(self.headers)
-        if 'Authorization' not in self._static_args['headers'].keys():
-            self._static_args['headers'].update({
-                'Authorization': 'token {}'.format(self.auth_token)
-            })
-        self._static_args['connect_timeout'] = self.connect_timeout
-        self._static_args['request_timeout'] = self.request_timeout
-        self._static_args['validate_cert'] = self.validate_cert
-        if self.client_cert:
-            self._static_args['client_cert'] = self.client_cert
-            self._static_args['client_key'] = self.client_key
-            if self.ca_certs:
-                self._static_args['ca_certs'] = self.ca_certs
-        if self.http_user:
-            self._static_args['auth_username'] = self.http_user
-        if self.http_pwd:
-            self._static_args['auth_password'] = self.http_pwd
-
-    def load_connection_args(self, **kwargs):
-        """Merges the static args relative to the connection, with the given keyword arguments.  If statics
-        have yet to be initialized, we'll do that here.
->>>>>>> 5e77b73d
 
 class GatewayMappingKernelManager(AsyncMappingKernelManager):
     """Kernel manager that supports remote kernels hosted by Jupyter Kernel or Enterprise Gateway."""
@@ -337,21 +52,6 @@
         except KeyError:
             pass
 
-<<<<<<< HEAD
-=======
-    def _get_kernel_endpoint_url(self, kernel_id=None):
-        """Builds a url for the kernels endpoint
-
-        Parameters
-        ----------
-        kernel_id : kernel UUID (optional)
-        """
-        if kernel_id:
-            return url_path_join(self.base_endpoint, url_escape(str(kernel_id)))
-
-        return self.base_endpoint
-
->>>>>>> 5e77b73d
     async def start_kernel(self, kernel_id=None, path=None, **kwargs):
         """Start a kernel for a session and return its kernel_id.
 
